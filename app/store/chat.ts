--- conflicted
+++ resolved
@@ -368,21 +368,7 @@
           ]);
         });
 
-<<<<<<< HEAD
-        var api: ClientApi;
-        if (modelConfig.providerName == ServiceProvider.Google) {
-          api = new ClientApi(ModelProvider.GeminiPro);
-        } else if (modelConfig.providerName == ServiceProvider.Anthropic) {
-          api = new ClientApi(ModelProvider.Claude);
-        } else if (modelConfig.providerName == ServiceProvider.ByteDance) {
-          api = new ClientApi(ModelProvider.Doubao);
-        } else {
-          api = new ClientApi(ModelProvider.GPT);
-        }
-
-=======
         const api: ClientApi = getClientApi(modelConfig.providerName);
->>>>>>> 7218f137
         // make request
         api.llm.chat({
           messages: sendMessages,
@@ -558,20 +544,7 @@
         const session = get().currentSession();
         const modelConfig = session.mask.modelConfig;
 
-<<<<<<< HEAD
-        var api: ClientApi;
-        if (modelConfig.providerName == ServiceProvider.Google) {
-          api = new ClientApi(ModelProvider.GeminiPro);
-        } else if (modelConfig.providerName == ServiceProvider.Anthropic) {
-          api = new ClientApi(ModelProvider.Claude);
-        } else if (modelConfig.providerName == ServiceProvider.ByteDance) {
-          api = new ClientApi(ModelProvider.Doubao);
-        } else {
-          api = new ClientApi(ModelProvider.GPT);
-        }
-=======
         const api: ClientApi = getClientApi(modelConfig.providerName);
->>>>>>> 7218f137
 
         // remove error messages if any
         const messages = session.messages;
