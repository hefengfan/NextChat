import { ShortcutKeyModal } from "../components/chat";
import { getClientConfig } from "../config/client";
import { SubmitKey } from "../store/config";

const isApp = !!getClientConfig()?.isApp;

const cn = {
  WIP: "该功能仍在开发中……",
  Error: {
    Unauthorized: isApp
      ? "检测到无效 API Key，请前往[设置](/#/settings)页检查 API Key 是否配置正确。"
      : "访问密码不正确或为空，请前往[登录](/#/auth)页输入正确的访问密码，或者在[设置](/#/settings)页填入你自己的 OpenAI API Key。",
  },
  Auth: {
    Title: "需要密码",
    Tips: "管理员开启了密码验证，请在下方填入访问码",
    SubTips: "或者输入你的 OpenAI 或 Google API 密钥",
    Input: "在此处填写访问码",
    Confirm: "确认",
    Later: "稍后再说",
  },
  ChatItem: {
    ChatItemCount: (count: number) => `${count} 条对话`,
  },
  Chat: {
    SubTitle: (count: number) => `共 ${count} 条对话`,
    EditMessage: {
      Title: "编辑消息记录",
      Topic: {
        Title: "聊天主题",
        SubTitle: "更改当前聊天主题",
      },
    },
    Actions: {
      ChatList: "查看消息列表",
      CompressedHistory: "查看压缩后的历史 Prompt",
      Export: "导出聊天记录",
      Copy: "复制",
      Stop: "停止",
      Retry: "重试",
      Pin: "固定",
      PinToastContent: "已将 1 条对话固定至预设提示词",
      PinToastAction: "查看",
      Delete: "删除",
      Edit: "编辑",
      FullScreen: "全屏",
<<<<<<< HEAD
      Speech: "朗读",
      StopSpeech: "停止",
=======
      RefreshTitle: "刷新标题",
      RefreshToast: "已发送刷新标题请求",
>>>>>>> 027e5adf
    },
    Commands: {
      new: "新建聊天",
      newm: "从面具新建聊天",
      next: "下一个聊天",
      prev: "上一个聊天",
      clear: "清除上下文",
      del: "删除聊天",
    },
    InputActions: {
      Stop: "停止响应",
      ToBottom: "滚到最新",
      Theme: {
        auto: "自动主题",
        light: "亮色模式",
        dark: "深色模式",
      },
      Prompt: "快捷指令",
      Masks: "所有面具",
      Clear: "清除聊天",
      Settings: "对话设置",
      UploadImage: "上传图片",
    },
    Rename: "重命名对话",
    Typing: "正在输入…",
    Input: (submitKey: string) => {
      var inputHints = `${submitKey} 发送`;
      if (submitKey === String(SubmitKey.Enter)) {
        inputHints += "，Shift + Enter 换行";
      }
      return inputHints + "，/ 触发补全，: 触发命令";
    },
    Send: "发送",
    StartSpeak: "说话",
    StopSpeak: "停止",
    Config: {
      Reset: "清除记忆",
      SaveAs: "存为面具",
    },
    IsContext: "预设提示词",
    ShortcutKey: {
      Title: "键盘快捷方式",
      newChat: "打开新聊天",
      focusInput: "聚焦输入框",
      copyLastMessage: "复制最后一个回复",
      copyLastCode: "复制最后一个代码块",
      showShortcutKey: "显示快捷方式",
    },
  },
  Export: {
    Title: "分享聊天记录",
    Copy: "全部复制",
    Download: "下载文件",
    Share: "分享到 ShareGPT",
    MessageFromYou: "用户",
    MessageFromChatGPT: "ChatGPT",
    Format: {
      Title: "导出格式",
      SubTitle: "可以导出 Markdown 文本或者 PNG 图片",
    },
    IncludeContext: {
      Title: "包含面具上下文",
      SubTitle: "是否在消息中展示面具上下文",
    },
    Steps: {
      Select: "选取",
      Preview: "预览",
    },
    Image: {
      Toast: "正在生成截图",
      Modal: "长按或右键保存图片",
    },
    Artifacts: {
      Title: "分享页面",
      Error: "分享失败",
    },
  },
  Select: {
    Search: "搜索消息",
    All: "选取全部",
    Latest: "最近几条",
    Clear: "清除选中",
  },
  Memory: {
    Title: "历史摘要",
    EmptyContent: "对话内容过短，无需总结",
    Send: "自动压缩聊天记录并作为上下文发送",
    Copy: "复制摘要",
    Reset: "[unused]",
    ResetConfirm: "确认清空历史摘要？",
  },
  Home: {
    NewChat: "新的聊天",
    DeleteChat: "确认删除选中的对话？",
    DeleteToast: "已删除会话",
    Revert: "撤销",
  },
  Settings: {
    Title: "设置",
    SubTitle: "所有设置选项",
    ShowPassword: "显示密码",

    Danger: {
      Reset: {
        Title: "重置所有设置",
        SubTitle: "重置所有设置项回默认值",
        Action: "立即重置",
        Confirm: "确认重置所有设置？",
      },
      Clear: {
        Title: "清除所有数据",
        SubTitle: "清除所有聊天、设置数据",
        Action: "立即清除",
        Confirm: "确认清除所有聊天、设置数据？",
      },
    },
    Lang: {
      Name: "Language", // ATTENTION: if you wanna add a new translation, please do not translate this value, leave it as `Language`
      All: "所有语言",
    },
    Avatar: "头像",
    FontSize: {
      Title: "字体大小",
      SubTitle: "聊天内容的字体大小",
    },
    FontFamily: {
      Title: "聊天字体",
      SubTitle: "聊天内容的字体，若置空则应用全局默认字体",
      Placeholder: "字体名称",
    },
    InjectSystemPrompts: {
      Title: "注入系统级提示信息",
      SubTitle: "强制给每次请求的消息列表开头添加一个模拟 ChatGPT 的系统提示",
    },
    InputTemplate: {
      Title: "用户输入预处理",
      SubTitle: "用户最新的一条消息会填充到此模板",
    },

    Update: {
      Version: (x: string) => `当前版本：${x}`,
      IsLatest: "已是最新版本",
      CheckUpdate: "检查更新",
      IsChecking: "正在检查更新...",
      FoundUpdate: (x: string) => `发现新版本：${x}`,
      GoToUpdate: "前往更新",
    },
    SendKey: "发送键",
    Theme: "主题",
    TightBorder: "无边框模式",
    SendPreviewBubble: {
      Title: "预览气泡",
      SubTitle: "在预览气泡中预览 Markdown 内容",
    },
    AutoGenerateTitle: {
      Title: "自动生成标题",
      SubTitle: "根据对话内容生成合适的标题",
    },
    Sync: {
      CloudState: "云端数据",
      NotSyncYet: "还没有进行过同步",
      Success: "同步成功",
      Fail: "同步失败",

      Config: {
        Modal: {
          Title: "配置云同步",
          Check: "检查可用性",
        },
        SyncType: {
          Title: "同步类型",
          SubTitle: "选择喜爱的同步服务器",
        },
        Proxy: {
          Title: "启用代理",
          SubTitle: "在浏览器中同步时，必须启用代理以避免跨域限制",
        },
        ProxyUrl: {
          Title: "代理地址",
          SubTitle: "仅适用于本项目自带的跨域代理",
        },

        WebDav: {
          Endpoint: "WebDAV 地址",
          UserName: "用户名",
          Password: "密码",
        },

        UpStash: {
          Endpoint: "UpStash Redis REST Url",
          UserName: "备份名称",
          Password: "UpStash Redis REST Token",
        },
      },

      LocalState: "本地数据",
      Overview: (overview: any) => {
        return `${overview.chat} 次对话，${overview.message} 条消息，${overview.prompt} 条提示词，${overview.mask} 个面具`;
      },
      ImportFailed: "导入失败",
    },
    Mask: {
      Splash: {
        Title: "面具启动页",
        SubTitle: "新建聊天时，展示面具启动页",
      },
      Builtin: {
        Title: "隐藏内置面具",
        SubTitle: "在所有面具列表中隐藏内置面具",
      },
    },
    Prompt: {
      Disable: {
        Title: "禁用提示词自动补全",
        SubTitle: "在输入框开头输入 / 即可触发自动补全",
      },
      List: "自定义提示词列表",
      ListCount: (builtin: number, custom: number) =>
        `内置 ${builtin} 条，用户定义 ${custom} 条`,
      Edit: "编辑",
      Modal: {
        Title: "提示词列表",
        Add: "新建",
        Search: "搜索提示词",
      },
      EditModal: {
        Title: "编辑提示词",
      },
    },
    HistoryCount: {
      Title: "附带历史消息数",
      SubTitle: "每次请求携带的历史消息数",
    },
    CompressThreshold: {
      Title: "历史消息长度压缩阈值",
      SubTitle: "当未压缩的历史消息超过该值时，将进行压缩",
    },

    Usage: {
      Title: "余额查询",
      SubTitle(used: any, total: any) {
        return `本月已使用 $${used}，订阅总额 $${total}`;
      },
      IsChecking: "正在检查…",
      Check: "重新检查",
      NoAccess: "输入 API Key 或访问密码查看余额",
    },

    Access: {
      AccessCode: {
        Title: "访问密码",
        SubTitle: "管理员已开启加密访问",
        Placeholder: "请输入访问密码",
      },
      CustomEndpoint: {
        Title: "自定义接口",
        SubTitle: "是否使用自定义 Azure 或 OpenAI 服务",
      },
      Provider: {
        Title: "模型服务商",
        SubTitle: "切换不同的服务商",
      },
      OpenAI: {
        ApiKey: {
          Title: "API Key",
          SubTitle: "使用自定义 OpenAI Key 绕过密码访问限制",
          Placeholder: "OpenAI API Key",
        },

        Endpoint: {
          Title: "接口地址",
          SubTitle: "除默认地址外，必须包含 http(s)://",
        },
      },
      Azure: {
        ApiKey: {
          Title: "接口密钥",
          SubTitle: "使用自定义 Azure Key 绕过密码访问限制",
          Placeholder: "Azure API Key",
        },

        Endpoint: {
          Title: "接口地址",
          SubTitle: "样例：",
        },

        ApiVerion: {
          Title: "接口版本 (azure api version)",
          SubTitle: "选择指定的部分版本",
        },
      },
      Anthropic: {
        ApiKey: {
          Title: "接口密钥",
          SubTitle: "使用自定义 Anthropic Key 绕过密码访问限制",
          Placeholder: "Anthropic API Key",
        },

        Endpoint: {
          Title: "接口地址",
          SubTitle: "样例：",
        },

        ApiVerion: {
          Title: "接口版本 (claude api version)",
          SubTitle: "选择一个特定的 API 版本输入",
        },
      },
      Google: {
        ApiKey: {
          Title: "API 密钥",
          SubTitle: "从 Google AI 获取您的 API 密钥",
          Placeholder: "输入您的 Google AI Studio API 密钥",
        },

        Endpoint: {
          Title: "终端地址",
          SubTitle: "示例：",
        },

        ApiVersion: {
          Title: "API 版本（仅适用于 gemini-pro）",
          SubTitle: "选择一个特定的 API 版本",
        },
        GoogleSafetySettings: {
          Title: "Google 安全过滤级别",
          SubTitle: "设置内容过滤级别",
        },
      },
      Baidu: {
        ApiKey: {
          Title: "API Key",
          SubTitle: "使用自定义 Baidu API Key",
          Placeholder: "Baidu API Key",
        },
        SecretKey: {
          Title: "Secret Key",
          SubTitle: "使用自定义 Baidu Secret Key",
          Placeholder: "Baidu Secret Key",
        },
        Endpoint: {
          Title: "接口地址",
          SubTitle: "不支持自定义前往.env配置",
        },
      },
      Tencent: {
        ApiKey: {
          Title: "API Key",
          SubTitle: "使用自定义腾讯云API Key",
          Placeholder: "Tencent API Key",
        },
        SecretKey: {
          Title: "Secret Key",
          SubTitle: "使用自定义腾讯云Secret Key",
          Placeholder: "Tencent Secret Key",
        },
        Endpoint: {
          Title: "接口地址",
          SubTitle: "不支持自定义前往.env配置",
        },
      },
      ByteDance: {
        ApiKey: {
          Title: "接口密钥",
          SubTitle: "使用自定义 ByteDance API Key",
          Placeholder: "ByteDance API Key",
        },
        Endpoint: {
          Title: "接口地址",
          SubTitle: "样例：",
        },
      },
      Alibaba: {
        ApiKey: {
          Title: "接口密钥",
          SubTitle: "使用自定义阿里云API Key",
          Placeholder: "Alibaba Cloud API Key",
        },
        Endpoint: {
          Title: "接口地址",
          SubTitle: "样例：",
        },
      },
      Moonshot: {
        ApiKey: {
          Title: "接口密钥",
          SubTitle: "使用自定义月之暗面API Key",
          Placeholder: "Moonshot API Key",
        },
        Endpoint: {
          Title: "接口地址",
          SubTitle: "样例：",
        },
      },
      Stability: {
        ApiKey: {
          Title: "接口密钥",
          SubTitle: "使用自定义 Stability API Key",
          Placeholder: "Stability API Key",
        },
        Endpoint: {
          Title: "接口地址",
          SubTitle: "样例：",
        },
      },
      Iflytek: {
        ApiKey: {
          Title: "ApiKey",
          SubTitle: "从讯飞星火控制台获取的 APIKey",
          Placeholder: "APIKey",
        },
        ApiSecret: {
          Title: "ApiSecret",
          SubTitle: "从讯飞星火控制台获取的 APISecret",
          Placeholder: "APISecret",
        },
        Endpoint: {
          Title: "接口地址",
          SubTitle: "样例：",
        },
      },
      CustomModel: {
        Title: "自定义模型名",
        SubTitle: "增加自定义模型可选项，使用英文逗号隔开",
      },
    },

    Model: "模型 (model)",
    CompressModel: {
      Title: "压缩模型",
      SubTitle: "用于压缩历史记录的模型",
    },
    Temperature: {
      Title: "随机性 (temperature)",
      SubTitle: "值越大，回复越随机",
    },
    TopP: {
      Title: "核采样 (top_p)",
      SubTitle: "与随机性类似，但不要和随机性一起更改",
    },
    MaxTokens: {
      Title: "单次回复限制 (max_tokens)",
      SubTitle: "单次交互所用的最大 Token 数",
    },
    PresencePenalty: {
      Title: "话题新鲜度 (presence_penalty)",
      SubTitle: "值越大，越有可能扩展到新话题",
    },
    FrequencyPenalty: {
      Title: "频率惩罚度 (frequency_penalty)",
      SubTitle: "值越大，越有可能降低重复字词",
    },
    TTS: {
      Enable: {
        Title: "启用文本转语音",
        SubTitle: "启用文本生成语音服务",
      },
      Autoplay: {
        Title: "启用自动朗读",
        SubTitle: "自动生成语音并播放，需先开启文本转语音开关",
      },
      Model: "模型",
      Engine: "转换引擎",
      Voice: {
        Title: "声音",
        SubTitle: "生成语音时使用的声音",
      },
      Speed: {
        Title: "速度",
        SubTitle: "生成语音的速度",
      },
    },
    STT: {
      Enable: {
        Title: "启用语音转文本",
        SubTitle: "启用语音转文本",
      },
      Engine: {
        Title: "转换引擎",
        SubTitle: "音频转换引擎",
      },
    },
  },
  Store: {
    DefaultTopic: "新的聊天",
    BotHello: "有什么可以帮你的吗",
    Error: "出错了，稍后重试吧",
    Prompt: {
      History: (content: string) => "这是历史聊天总结作为前情提要：" + content,
      Topic:
        "使用四到五个字直接返回这句话的简要主题，不要解释、不要标点、不要语气词、不要多余文本，不要加粗，如果没有主题，请直接返回“闲聊”",
      Summarize:
        "简要总结一下对话内容，用作后续的上下文提示 prompt，控制在 200 字以内",
    },
  },
  Copy: {
    Success: "已写入剪贴板",
    Failed: "复制失败，请赋予剪贴板权限",
  },
  Download: {
    Success: "内容已下载到您的目录。",
    Failed: "下载失败。",
  },
  Context: {
    Toast: (x: any) => `包含 ${x} 条预设提示词`,
    Edit: "当前对话设置",
    Add: "新增一条对话",
    Clear: "上下文已清除",
    Revert: "恢复上下文",
  },
  Discovery: {
    Name: "发现",
  },
  FineTuned: {
    Sysmessage: "你是一个助手",
  },
  SearchChat: {
    Name: "搜索",
    Page: {
      Title: "搜索聊天记录",
      Search: "输入搜索关键词",
      NoResult: "没有找到结果",
      NoData: "没有数据",
      Loading: "加载中",

      SubTitle: (count: number) => `搜索到 ${count} 条结果`,
    },
    Item: {
      View: "查看",
    },
  },
  Plugin: {
    Name: "插件",
    Page: {
      Title: "插件",
      SubTitle: (count: number) => `${count} 个插件`,
      Search: "搜索插件",
      Create: "新建",
      Find: "您可以在Github上找到优秀的插件：",
    },
    Item: {
      Info: (count: number) => `${count} 方法`,
      View: "查看",
      Edit: "编辑",
      Delete: "删除",
      DeleteConfirm: "确认删除？",
    },
    Auth: {
      None: "不需要授权",
      Basic: "Basic",
      Bearer: "Bearer",
      Custom: "自定义",
      CustomHeader: "自定义参数名称",
      Token: "Token",
      Proxy: "使用代理",
      ProxyDescription: "使用代理解决 CORS 错误",
      Location: "位置",
      LocationHeader: "Header",
      LocationQuery: "Query",
      LocationBody: "Body",
    },
    EditModal: {
      Title: (readonly: boolean) => `编辑插件 ${readonly ? "（只读）" : ""}`,
      Download: "下载",
      Auth: "授权方式",
      Content: "OpenAPI Schema",
      Load: "从网页加载",
      Method: "方法",
      Error: "格式错误",
    },
  },
  Mask: {
    Name: "面具",
    Page: {
      Title: "预设角色面具",
      SubTitle: (count: number) => `${count} 个预设角色定义`,
      Search: "搜索角色面具",
      Create: "新建",
    },
    Item: {
      Info: (count: number) => `包含 ${count} 条预设对话`,
      Chat: "对话",
      View: "查看",
      Edit: "编辑",
      Delete: "删除",
      DeleteConfirm: "确认删除？",
    },
    EditModal: {
      Title: (readonly: boolean) =>
        `编辑预设面具 ${readonly ? "（只读）" : ""}`,
      Download: "下载预设",
      Clone: "克隆预设",
    },
    Config: {
      Avatar: "角色头像",
      Name: "角色名称",
      Sync: {
        Title: "使用全局设置",
        SubTitle: "当前对话是否使用全局模型设置",
        Confirm: "当前对话的自定义设置将会被自动覆盖，确认启用全局设置？",
      },
      HideContext: {
        Title: "隐藏预设对话",
        SubTitle: "隐藏后预设对话不会出现在聊天界面",
      },
      Artifacts: {
        Title: "启用Artifacts",
        SubTitle: "启用之后可以直接渲染HTML页面",
      },
      Share: {
        Title: "分享此面具",
        SubTitle: "生成此面具的直达链接",
        Action: "复制链接",
      },
    },
  },
  NewChat: {
    Return: "返回",
    Skip: "直接开始",
    NotShow: "不再展示",
    ConfirmNoShow: "确认禁用？禁用后可以随时在设置中重新启用。",
    Title: "挑选一个面具",
    SubTitle: "现在开始，与面具背后的灵魂思维碰撞",
    More: "查看全部",
  },

  URLCommand: {
    Code: "检测到链接中已经包含访问码，是否自动填入？",
    Settings: "检测到链接中包含了预制设置，是否自动填入？",
  },

  UI: {
    Confirm: "确认",
    Cancel: "取消",
    Close: "关闭",
    Create: "新建",
    Edit: "编辑",
    Export: "导出",
    Import: "导入",
    Sync: "同步",
    Config: "配置",
  },
  Exporter: {
    Description: {
      Title: "只有清除上下文之后的消息会被展示",
    },
    Model: "模型",
    Messages: "消息",
    Topic: "主题",
    Time: "时间",
  },
  SdPanel: {
    Prompt: "画面提示",
    NegativePrompt: "否定提示",
    PleaseInput: (name: string) => `请输入${name}`,
    AspectRatio: "横纵比",
    ImageStyle: "图像风格",
    OutFormat: "输出格式",
    AIModel: "AI模型",
    ModelVersion: "模型版本",
    Submit: "提交生成",
    ParamIsRequired: (name: string) => `${name}不能为空`,
    Styles: {
      D3Model: "3D模型",
      AnalogFilm: "模拟电影",
      Anime: "动漫",
      Cinematic: "电影风格",
      ComicBook: "漫画书",
      DigitalArt: "数字艺术",
      Enhance: "增强",
      FantasyArt: "幻想艺术",
      Isometric: "等角",
      LineArt: "线描",
      LowPoly: "低多边形",
      ModelingCompound: "建模材料",
      NeonPunk: "霓虹朋克",
      Origami: "折纸",
      Photographic: "摄影",
      PixelArt: "像素艺术",
      TileTexture: "贴图",
    },
  },
  Sd: {
    SubTitle: (count: number) => `共 ${count} 条绘画`,
    Actions: {
      Params: "查看参数",
      Copy: "复制提示词",
      Delete: "删除",
      Retry: "重试",
      ReturnHome: "返回首页",
      History: "查看历史",
    },
    EmptyRecord: "暂无绘画记录",
    Status: {
      Name: "状态",
      Success: "成功",
      Error: "失败",
      Wait: "等待中",
      Running: "运行中",
    },
    Danger: {
      Delete: "确认删除？",
    },
    GenerateParams: "生成参数",
    Detail: "详情",
  },
};

type DeepPartial<T> = T extends object
  ? {
      [P in keyof T]?: DeepPartial<T[P]>;
    }
  : T;

export type LocaleType = typeof cn;
export type PartialLocaleType = DeepPartial<typeof cn>;

export default cn;<|MERGE_RESOLUTION|>--- conflicted
+++ resolved
@@ -44,13 +44,10 @@
       Delete: "删除",
       Edit: "编辑",
       FullScreen: "全屏",
-<<<<<<< HEAD
+      RefreshTitle: "刷新标题",
+      RefreshToast: "已发送刷新标题请求",
       Speech: "朗读",
       StopSpeech: "停止",
-=======
-      RefreshTitle: "刷新标题",
-      RefreshToast: "已发送刷新标题请求",
->>>>>>> 027e5adf
     },
     Commands: {
       new: "新建聊天",
